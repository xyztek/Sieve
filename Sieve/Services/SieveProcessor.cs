--- conflicted
+++ resolved
@@ -137,21 +137,14 @@
                     if (property != null)
                     {
                         var converter = TypeDescriptor.GetConverter(property.PropertyType);
-                        dynamic filterValue = Expression.Constant(
-                            converter.CanConvertFrom(typeof(string))
-                                ? converter.ConvertFrom(filterTerm.Value)
-                                : Convert.ChangeType(filterTerm.Value, property.PropertyType));
-
-<<<<<<< HEAD
+                        
+                        dynamic constantVal = converter.CanConvertFrom(typeof(string))
+                                                  ? converter.ConvertFrom(filterTerm.Value)
+                                                  : Convert.ChangeType(filterTerm.Value, property.PropertyType);
+
+                        Expression filterValue = GetClosureOverConstant(constantVal);
+
                         dynamic propertyValue = Expression.PropertyOrField(parameterExpression, property.Name);
-=======
-                    
-                    dynamic constantVal = converter.CanConvertFrom(typeof(string))
-                                              ? converter.ConvertFrom(filterTerm.Value)
-                                              : Convert.ChangeType(filterTerm.Value, property.PropertyType);
-
-                    Expression filterValue = GetClosureOverConstant(constantVal);
->>>>>>> 767e8d87
 
                         if (filterTerm.OperatorIsCaseInsensitive)
                         {
